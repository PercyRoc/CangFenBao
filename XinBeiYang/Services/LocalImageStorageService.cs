using System;
using System.IO;
using System.Linq;
using System.Threading.Tasks;
using System.Windows.Media.Imaging;
using Serilog;

// 添加对 System.Windows 的引用

namespace XinBeiYang.Services;

/// <summary>
/// 实现 IImageStorageService 接口，将图像保存到本地文件系统。
/// </summary>
public class LocalImageStorageService : IImageStorageService
{
    private readonly string _baseStoragePath;
<<<<<<< HEAD
    // 添加磁盘空间阈值常量，例如 90%
    private const double DiskUsageThreshold = 0.90;
=======
    private const double DISK_SPACE_THRESHOLD = 90.0; // 磁盘空间占用率阈值（百分比）
>>>>>>> 7e2380d2

    public LocalImageStorageService()
    {
        // 默认存储路径：应用程序基础目录\Images
        _baseStoragePath = "E:/Images";
        Log.Information("本地图像存储路径设置为: {Path}", _baseStoragePath);
    }

    /// <summary>
    /// 使用指定的基础路径初始化 LocalImageStorageService 类的新实例。
    /// </summary>
    /// <param name="baseStoragePath">存储图像的根目录。</param>
    public LocalImageStorageService(string baseStoragePath)
    {
        _baseStoragePath = baseStoragePath;
        Log.Information("本地图像存储路径设置为: {Path}", _baseStoragePath);
    }

    /// <summary>
    /// 检查磁盘空间并清理最早的数据
    /// </summary>
    private void CheckAndCleanupDiskSpace()
    {
        try
        {
            var driveInfo = new DriveInfo(Path.GetPathRoot(_baseStoragePath)!);
            var diskSpaceUsedPercentage = 100 - ((double)driveInfo.AvailableFreeSpace / driveInfo.TotalSize * 100);

            if (diskSpaceUsedPercentage >= DISK_SPACE_THRESHOLD)
            {
                Log.Warning("磁盘空间使用率超过 {Threshold}%，当前使用率: {UsedPercentage}%，开始清理最早的数据",
                    DISK_SPACE_THRESHOLD, diskSpaceUsedPercentage);

                // 获取所有日期文件夹并按日期排序
                var dateFolders = Directory.GetDirectories(_baseStoragePath)
                    .Select(d => new DirectoryInfo(d))
                    .OrderBy(d => d.CreationTime)
                    .ToList();

                if (dateFolders.Any())
                {
                    // 删除最早的文件夹
                    var oldestFolder = dateFolders.First();
                    try
                    {
                        Directory.Delete(oldestFolder.FullName, true);
                        Log.Information("已删除最早的图像文件夹: {Folder}", oldestFolder.FullName);
                    }
                    catch (Exception ex)
                    {
                        Log.Error(ex, "删除文件夹失败: {Folder}", oldestFolder.FullName);
                    }
                }
            }
        }
        catch (Exception ex)
        {
            Log.Error(ex, "检查磁盘空间时发生错误");
        }
    }

    /// <inheritdoc />
    public async Task<string?> SaveImageAsync(BitmapSource? image, string barcode, DateTime createTime)
    {
        // 在保存图像之前检查磁盘空间并进行清理
        await CheckAndCleanupDiskSpaceAsync();

        if (image == null)
        {
            Log.Warning("尝试保存空图像，条码为 {Barcode}", barcode);
            return null;
        }

        try
        {
            // 检查磁盘空间并清理
            CheckAndCleanupDiskSpace();

            // 创建目录结构：基础路径 / yyyy-MM-dd
            var dateFolderName = createTime.ToString("yyyy-MM-dd");
            var dailyFolderPath = Path.Combine(_baseStoragePath, dateFolderName);

            // 确保目录存在
            if (!Directory.Exists(dailyFolderPath))
            {
                Directory.CreateDirectory(dailyFolderPath);
                Log.Debug("已创建图像存储目录: {Path}", dailyFolderPath);
            }

            // 创建文件名：条码_yyyyMMddHHmmssfff.jpg（使用时间戳确保唯一性）
            // 清理条码中的非法字符（替换无效字符）
            var sanitizedBarcode = SanitizeFileName(barcode);
            var timestamp = createTime.ToString("yyyyMMddHHmmssfff");
            var fileName = $"{sanitizedBarcode}_{timestamp}.jpg";
            var filePath = Path.Combine(dailyFolderPath, fileName);

            // 使用 JpegBitmapEncoder 保存 BitmapSource
            // var encoder = new JpegBitmapEncoder(); // 移动到 Task.Run 内部
            // 确保传入的 image 是线程安全的（例如，冻结的克隆）
            // encoder.Frames.Add(BitmapFrame.Create(image)); // 移动到 Task.Run 内部

            // 异步创建文件流
            await using (var fileStream = new FileStream(filePath, FileMode.Create))
            {
                // 将 Encoder 创建、Frame 添加和 Save 操作都放到后台线程执行
                await Task.Run(() => 
                {
                     try
                     {
                         var encoder = new JpegBitmapEncoder(); // 在后台线程创建 Encoder
                         // 确保传入的 image 是线程安全的
                         encoder.Frames.Add(BitmapFrame.Create(image)); // 在后台线程添加 Frame
                         encoder.Save(fileStream); // 在后台线程保存
                     }
                     catch (Exception ex)
                     {
                         // 如果 Task.Run 内部发生错误，需要一种方式来传播或记录它
                         // 这里直接记录错误，因为 Task.Run 外部的 catch 块可能无法捕获它
                         Log.Error(ex, "在后台线程 Task.Run 中 encoder.Save 失败，条码 {Barcode}", barcode);
                         // 抛出异常可能导致应用程序崩溃，取决于外部如何处理Task
                         // 更好的方法可能是设置一个标志或返回特定值指示失败
                         throw; // 重新抛出，让外部 catch 捕获（如果可能）
                     }
                });
                // 移除 Dispatcher 调用
                /*
                bool saveSuccess = false;
                await Application.Current.Dispatcher.InvokeAsync(() =>
                {
                    try
                    {
                        // var encoder = new JpegBitmapEncoder(); // 在 UI 线程创建 Encoder
                        // encoder.Frames.Add(BitmapFrame.Create(image)); // 在 UI 线程添加 Frame
                        encoder.Save(fileStream); // 在 UI 线程保存
                        saveSuccess = true;
                    }
                    catch (Exception ex)
                    {
                        Log.Error(ex, "BitmapEncoder 操作（创建/添加帧/保存）在 UI 线程上执行时失败，条码 {Barcode}", barcode);
                        // saveSuccess 保持 false
                    }
                });

                // 如果保存失败，记录日志并返回 null
                if (!saveSuccess)
                {
                    Log.Warning("图像保存操作未成功完成（可能在UI线程上失败），条码 {Barcode}", barcode);
                    // 尝试关闭并删除可能不完整的文件
                    try { await fileStream.FlushAsync(); fileStream.Close(); File.Delete(filePath); }
                    catch(Exception cleanupEx) { Log.Warning(cleanupEx, "清理失败的图像文件时出错: {FilePath}", filePath); }
                    return null;
                }
                */
            }

            Log.Information("图像保存成功: {FilePath}", filePath);
            return filePath;
        }
        catch (IOException ioEx)
        {
             Log.Error(ioEx, "保存图像时发生IO错误，条码 {Barcode}: {Message}", barcode, ioEx.Message);
             return null;
        }
        catch (Exception ex)
        {
            Log.Error(ex, "保存图像时发生错误，条码 {Barcode}: {Message}", barcode, ex.Message);
            return null;
        }
    }

    /// <summary>
    /// 检查磁盘使用率，如果超过阈值则删除最早的日期文件夹。
    /// </summary>
    private async Task CheckAndCleanupDiskSpaceAsync()
    {
        try
        {
            // 获取存储路径所在的驱动器信息
            var drive = new DriveInfo(Path.GetPathRoot(_baseStoragePath)!);

            if (!drive.IsReady)
            {
                Log.Warning("驱动器 {DriveName} 未准备好，无法检查磁盘空间。", drive.Name);
                return;
            }

            var totalSpace = drive.TotalSize;
            var freeSpace = drive.AvailableFreeSpace;
            var usedSpace = totalSpace - freeSpace;
            var usagePercentage = (double)usedSpace / totalSpace;

            Log.Debug("检查磁盘空间: 总大小 {TotalSpace}B, 可用空间 {FreeSpace}B, 使用率 {UsagePercentage:P1}",
                totalSpace, freeSpace, usagePercentage);

            // 如果磁盘使用率超过阈值
            while (usagePercentage > DiskUsageThreshold)
            {
                Log.Warning("磁盘使用率 ({UsagePercentage:P1}) 超过阈值 ({Threshold:P1})，开始清理旧图片文件夹。", usagePercentage, DiskUsageThreshold);

                // 获取所有按 yyyy-MM-dd 格式命名的子目录
                var dateDirectories = Directory.GetDirectories(_baseStoragePath)
                                               .Where(dir => DateTime.TryParseExact(Path.GetFileName(dir), "yyyy-MM-dd", null, System.Globalization.DateTimeStyles.None, out _))
                                               .OrderBy(dir => DateTime.ParseExact(Path.GetFileName(dir), "yyyy-MM-dd", null))
                                               .ToList();

                if (!dateDirectories.Any())
                {
                    Log.Information("没有找到按日期命名的文件夹可供清理。");
                    break; // 没有可以删除的文件夹，停止清理
                }

                var oldestDirectory = dateDirectories.First();
                Log.Information("删除最旧的图片文件夹: {DirectoryPath}", oldestDirectory);

                try
                {
                    // 异步删除文件夹及其内容
                    await Task.Run(() => Directory.Delete(oldestDirectory, recursive: true));
                    Log.Information("已删除文件夹: {DirectoryPath}", oldestDirectory);

                    // 删除后重新计算使用率
                    drive = new DriveInfo(Path.GetPathRoot(_baseStoragePath)!); // 刷新驱动器信息
                    totalSpace = drive.TotalSize;
                    freeSpace = drive.AvailableFreeSpace;
                    usedSpace = totalSpace - freeSpace;
                    usagePercentage = (double)usedSpace / totalSpace;

                    Log.Debug("删除文件夹后磁盘使用率: {UsagePercentage:P1}", usagePercentage);

                }
                catch (Exception deleteEx)
                {
                    Log.Error(deleteEx, "删除旧图片文件夹失败: {DirectoryPath}", oldestDirectory);
                    // 如果删除失败，停止进一步清理以避免死循环
                    break;
                }
            }

            if (usagePercentage <= DiskUsageThreshold)
            {
                 Log.Information("磁盘使用率已在阈值 ({Threshold:P1}) 以下。", DiskUsageThreshold);
            }
        }
        catch (Exception ex)
        {
            Log.Error(ex, "检查或清理磁盘空间时发生错误。");
        }
    }

    /// <summary>
    /// 移除或替换文件名中的非法字符。
    /// </summary>
    private static string SanitizeFileName(string fileName)
    {
        // 移除Windows文件名中的非法字符
        // 如有需要可以添加更具体的清理规则
        return Path.GetInvalidFileNameChars().Aggregate(fileName, (current, c) => current.Replace(c.ToString(), "_"));
    }
} <|MERGE_RESOLUTION|>--- conflicted
+++ resolved
@@ -1,7 +1,4 @@
-using System;
 using System.IO;
-using System.Linq;
-using System.Threading.Tasks;
 using System.Windows.Media.Imaging;
 using Serilog;
 
@@ -15,17 +12,12 @@
 public class LocalImageStorageService : IImageStorageService
 {
     private readonly string _baseStoragePath;
-<<<<<<< HEAD
-    // 添加磁盘空间阈值常量，例如 90%
-    private const double DiskUsageThreshold = 0.90;
-=======
     private const double DISK_SPACE_THRESHOLD = 90.0; // 磁盘空间占用率阈值（百分比）
->>>>>>> 7e2380d2
 
     public LocalImageStorageService()
     {
         // 默认存储路径：应用程序基础目录\Images
-        _baseStoragePath = "E:/Images";
+        _baseStoragePath = Path.Combine(AppDomain.CurrentDomain.BaseDirectory, "Images");
         Log.Information("本地图像存储路径设置为: {Path}", _baseStoragePath);
     }
 
@@ -85,9 +77,6 @@
     /// <inheritdoc />
     public async Task<string?> SaveImageAsync(BitmapSource? image, string barcode, DateTime createTime)
     {
-        // 在保存图像之前检查磁盘空间并进行清理
-        await CheckAndCleanupDiskSpaceAsync();
-
         if (image == null)
         {
             Log.Warning("尝试保存空图像，条码为 {Barcode}", barcode);
@@ -192,85 +181,6 @@
     }
 
     /// <summary>
-    /// 检查磁盘使用率，如果超过阈值则删除最早的日期文件夹。
-    /// </summary>
-    private async Task CheckAndCleanupDiskSpaceAsync()
-    {
-        try
-        {
-            // 获取存储路径所在的驱动器信息
-            var drive = new DriveInfo(Path.GetPathRoot(_baseStoragePath)!);
-
-            if (!drive.IsReady)
-            {
-                Log.Warning("驱动器 {DriveName} 未准备好，无法检查磁盘空间。", drive.Name);
-                return;
-            }
-
-            var totalSpace = drive.TotalSize;
-            var freeSpace = drive.AvailableFreeSpace;
-            var usedSpace = totalSpace - freeSpace;
-            var usagePercentage = (double)usedSpace / totalSpace;
-
-            Log.Debug("检查磁盘空间: 总大小 {TotalSpace}B, 可用空间 {FreeSpace}B, 使用率 {UsagePercentage:P1}",
-                totalSpace, freeSpace, usagePercentage);
-
-            // 如果磁盘使用率超过阈值
-            while (usagePercentage > DiskUsageThreshold)
-            {
-                Log.Warning("磁盘使用率 ({UsagePercentage:P1}) 超过阈值 ({Threshold:P1})，开始清理旧图片文件夹。", usagePercentage, DiskUsageThreshold);
-
-                // 获取所有按 yyyy-MM-dd 格式命名的子目录
-                var dateDirectories = Directory.GetDirectories(_baseStoragePath)
-                                               .Where(dir => DateTime.TryParseExact(Path.GetFileName(dir), "yyyy-MM-dd", null, System.Globalization.DateTimeStyles.None, out _))
-                                               .OrderBy(dir => DateTime.ParseExact(Path.GetFileName(dir), "yyyy-MM-dd", null))
-                                               .ToList();
-
-                if (!dateDirectories.Any())
-                {
-                    Log.Information("没有找到按日期命名的文件夹可供清理。");
-                    break; // 没有可以删除的文件夹，停止清理
-                }
-
-                var oldestDirectory = dateDirectories.First();
-                Log.Information("删除最旧的图片文件夹: {DirectoryPath}", oldestDirectory);
-
-                try
-                {
-                    // 异步删除文件夹及其内容
-                    await Task.Run(() => Directory.Delete(oldestDirectory, recursive: true));
-                    Log.Information("已删除文件夹: {DirectoryPath}", oldestDirectory);
-
-                    // 删除后重新计算使用率
-                    drive = new DriveInfo(Path.GetPathRoot(_baseStoragePath)!); // 刷新驱动器信息
-                    totalSpace = drive.TotalSize;
-                    freeSpace = drive.AvailableFreeSpace;
-                    usedSpace = totalSpace - freeSpace;
-                    usagePercentage = (double)usedSpace / totalSpace;
-
-                    Log.Debug("删除文件夹后磁盘使用率: {UsagePercentage:P1}", usagePercentage);
-
-                }
-                catch (Exception deleteEx)
-                {
-                    Log.Error(deleteEx, "删除旧图片文件夹失败: {DirectoryPath}", oldestDirectory);
-                    // 如果删除失败，停止进一步清理以避免死循环
-                    break;
-                }
-            }
-
-            if (usagePercentage <= DiskUsageThreshold)
-            {
-                 Log.Information("磁盘使用率已在阈值 ({Threshold:P1}) 以下。", DiskUsageThreshold);
-            }
-        }
-        catch (Exception ex)
-        {
-            Log.Error(ex, "检查或清理磁盘空间时发生错误。");
-        }
-    }
-
-    /// <summary>
     /// 移除或替换文件名中的非法字符。
     /// </summary>
     private static string SanitizeFileName(string fileName)
