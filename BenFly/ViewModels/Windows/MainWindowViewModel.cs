--- conflicted
+++ resolved
@@ -4,11 +4,8 @@
 using System.Reactive.Concurrency;
 using System.Reactive.Linq;
 using System.Windows;
-<<<<<<< HEAD
-=======
 using System.Windows.Controls;
 using System.Windows.Media;
->>>>>>> 7e2380d2
 using System.Windows.Media.Imaging;
 using System.Windows.Threading;
 using Common.Models.Package;
@@ -20,23 +17,24 @@
 using DeviceService.DataSourceDevices.Services;
 using BenFly.Services;
 using Common.Models.Settings.Sort.PendulumSort;
+using Prism.Commands;
+using Prism.Mvvm;
 using Serilog;
 using SharedUI.Models;
 using SortingServices.Pendulum;
 using Common.Services.Audio;
 using Common.Services.Validation;
 using DeviceService.DataSourceDevices.Belt;
+using Prism.Services.Dialogs;
+using Common.Data;
 
 namespace BenFly.ViewModels.Windows;
 
 internal class MainWindowViewModel : BindableBase, IDisposable
 {
-<<<<<<< HEAD
-=======
     // 用于为合并后的包裹生成新的、线程安全的序号
     private static int _nextMergedPackageIndex;
 
->>>>>>> 7e2380d2
     private readonly BenNiaoPackageService _benNiaoService;
     private readonly BenNiaoPreReportService _preReportService;
     private readonly ICameraService _cameraService;
@@ -45,15 +43,13 @@
     private readonly IPendulumSortService _sortService;
     private readonly INotificationService _notificationService;
     private readonly IAudioService _audioService;
-<<<<<<< HEAD
-=======
     private readonly IPackageDataService _packageDataService;
     private readonly IBarcodeValidationService _barcodeValidationService;
->>>>>>> 7e2380d2
     private readonly List<IDisposable> _subscriptions = [];
     private readonly IDisposable? _barcodeSubscription; // Subscription for the barcode stream
 
     private readonly DispatcherTimer _timer;
+    private TaskCompletionSource<string>? _barcodeScanCompletionSource;
 
     private string _currentBarcode = string.Empty;
 
@@ -76,13 +72,9 @@
         ScannerStartupService scannerStartupService,
         INotificationService notificationService,
         IAudioService audioService,
-<<<<<<< HEAD
-        BeltSerialService beltSerialService)
-=======
         BeltSerialService beltSerialService,
         IPackageDataService packageDataService,
         IBarcodeValidationService barcodeValidationService)
->>>>>>> 7e2380d2
     {
         _dialogService = dialogService;
         _cameraService = cameraService;
@@ -90,6 +82,7 @@
         _sortService = sortService;
         _benNiaoService = benNiaoService;
         _preReportService = preReportService;
+        _packageDataService = packageDataService;
         var scannerService = scannerStartupService.GetScannerService();
         _notificationService = notificationService;
         _audioService = audioService;
@@ -136,8 +129,11 @@
         // 订阅相机连接状态事件
         _cameraService.ConnectionChanged += OnCameraConnectionChanged;
 
-        // 订阅包裹流 - 移除 Buffer 和 Select
+        // 订阅包裹流
         _subscriptions.Add(packageTransferService.PackageStream
+            .Buffer(TimeSpan.FromMilliseconds(200))
+            .Where(buffer => buffer.Any()) // 确保buffer不为空
+            .Select(MergePackageInfos) // 使用合并函数
             .ObserveOn(Scheduler.CurrentThread) // 切换回UI线程
             .Subscribe(OnPackageInfo));
 
@@ -194,9 +190,6 @@
     public ObservableCollection<DeviceStatus> DeviceStatuses { get; } = [];
     public ObservableCollection<PackageInfoItem> PackageInfoItems { get; } = [];
 
-    // 用于计算效率
-    private DateTime? _firstPackageTime;
-
     public void Dispose()
     {
         Dispose(true);
@@ -210,7 +203,7 @@
 
     private void ExecuteOpenHistory()
     {
-        _dialogService.ShowDialog("HistoryDialog", null, (Action<IDialogResult>?)null);
+        _dialogService.ShowDialog("HistoryDialog", null, null, "HistoryWindow");
     }
 
     private void Timer_Tick(object? sender, EventArgs e)
@@ -303,6 +296,9 @@
                 deviceStatus.StatusColor = isConnected ? "#4CAF50" : "#F44336";
                 Log.Debug("已更新设备初始状态: {Name} -> {Status}", deviceName, deviceStatus.Status);
             }
+
+            // 更新皮带初始状态 - 这行不再需要，已在添加时处理
+            // UpdateBeltStatus(_beltSerialService.IsOpen);
         }
         catch (Exception ex)
         {
@@ -332,10 +328,6 @@
             }
             else
             {
-<<<<<<< HEAD
-                // Only update based on isConnected if enabled
-=======
->>>>>>> 7e2380d2
                 beltStatus.Status = isConnected ? "已连接" : "已断开";
                 beltStatus.StatusColor = isConnected ? "#4CAF50" : "#F44336"; // Green/Red
                 Log.Debug("皮带串口已启用，状态更新为: {Status}", beltStatus.Status);
@@ -345,85 +337,95 @@
 
     private void InitializeStatisticsItems()
     {
-        StatisticsItems.Add(new StatisticsItem(
-            label: "总包裹数",
-            value: "0",
-            unit: "个",
-            description: "累计处理包裹总数",
-            icon: "CubeMultiple24"
-        ));
-
-        StatisticsItems.Add(new StatisticsItem(
-            label: "异常数",
-            value: "0",
-            unit: "个",
-            description: "处理异常的包裹数量",
-            icon: "AlertOff24"
-        ));
-
-        StatisticsItems.Add(new StatisticsItem(
-            label: "预测效率",
-            value: "0",
-            unit: "个/小时",
-            description: "预计每小时处理量",
-            icon: "ArrowTrending24"
-        ));
-
-        StatisticsItems.Add(new StatisticsItem(
-            label: "平均处理时间",
-            value: "0",
-            unit: "ms",
-            description: "单个包裹平均处理时间",
-            icon: "Timer24"
-        ));
+        StatisticsItems.Add(new StatisticsItem
+        {
+            Label = "总包裹数",
+            Value = "0",
+            Unit = "个",
+            Description = "累计处理包裹总数",
+            Icon = "CubeMultiple24"
+        });
+
+        StatisticsItems.Add(new StatisticsItem
+        {
+            Label = "异常数",
+            Value = "0",
+            Unit = "个",
+            Description = "处理异常的包裹数量",
+            Icon = "AlertOff24"
+        });
+
+        StatisticsItems.Add(new StatisticsItem
+        {
+            Label = "预测效率",
+            Value = "0",
+            Unit = "个/小时",
+            Description = "预计每小时处理量",
+            Icon = "ArrowTrending24"
+        });
+
+        StatisticsItems.Add(new StatisticsItem
+        {
+            Label = "平均处理时间",
+            Value = "0",
+            Unit = "ms",
+            Description = "单个包裹平均处理时间",
+            Icon = "Timer24"
+        });
     }
 
     private void InitializePackageInfoItems()
     {
-        PackageInfoItems.Add(new PackageInfoItem(
-            label: "重量",
-            value: "--",
-            unit: "kg",
-            description: "包裹重量",
-            icon: "Scales24"
-        ));
-
-        PackageInfoItems.Add(new PackageInfoItem(
-            label: "尺寸",
-            value: "--",
-            unit: "cm",
-            description: "长×宽×高",
-            icon: "Ruler24"
-        ));
-
-        PackageInfoItems.Add(new PackageInfoItem(
-            label: "段码",
-            value: "--",
-            description: "三段码信息",
-            icon: "BarcodeScanner24"
-        ));
-
-        PackageInfoItems.Add(new PackageInfoItem(
-            label: "分拣口",
-            value: "--",
-            description: "目标分拣位置",
-            icon: "ArrowCircleDown24"
-        ));
-
-        PackageInfoItems.Add(new PackageInfoItem(
-            label: "处理时间",
-            value: "--",
-            unit: "ms",
-            description: "系统处理耗时",
-            icon: "Timer24"
-        ));
-
-        PackageInfoItems.Add(new PackageInfoItem(
-            label: "当前时间",
-            value: "--:--:--",
-            description: "包裹处理时间",
-            icon: "Clock24"
-        ));
+        PackageInfoItems.Add(new PackageInfoItem
+        {
+            Label = "重量",
+            Value = "--",
+            Unit = "kg",
+            Description = "包裹重量",
+            Icon = "Scales24"
+        });
+
+        PackageInfoItems.Add(new PackageInfoItem
+        {
+            Label = "尺寸",
+            Value = "--",
+            Unit = "cm",
+            Description = "长×宽×高",
+            Icon = "Ruler24"
+        });
+
+        PackageInfoItems.Add(new PackageInfoItem
+        {
+            Label = "段码",
+            Value = "--",
+            Description = "三段码信息",
+            Icon = "BarcodeScanner24"
+        });
+
+        PackageInfoItems.Add(new PackageInfoItem
+        {
+            Label = "分拣口",
+            Value = "--",
+            Description = "目标分拣位置",
+            Icon = "ArrowCircleDown24"
+        });
+
+        PackageInfoItems.Add(new PackageInfoItem
+        {
+            Label = "处理时间",
+            Value = "--",
+            Unit = "ms",
+            Description = "系统处理耗时",
+            Icon = "Timer24"
+        });
+
+        PackageInfoItems.Add(new PackageInfoItem
+        {
+            Label = "当前时间",
+            Value = "--:--:--",
+            Description = "包裹处理时间",
+            Icon = "Clock24"
+        });
     }
 
     private void OnDeviceConnectionStatusChanged(object? sender, (string Name, bool Connected) e)
@@ -475,11 +477,8 @@
             var barcodeItem = PackageInfoItems.FirstOrDefault(static x => x.Label == "条码");
             if (barcodeItem == null) return;
             barcodeItem.Value = barcode;
-            // 移除提示信息，因为不再依赖 Enter 确认
-            // barcodeItem.Description = "请按回车键确认";
-        });
-<<<<<<< HEAD
-=======
+            barcodeItem.Description = "请按回车键确认";
+        });
 
         // 如果存在等待中的条码输入任务，则完成它
         if (_barcodeScanCompletionSource is not null && !_barcodeScanCompletionSource.Task.IsCompleted)
@@ -517,7 +516,6 @@
         }
 
         return null;
->>>>>>> 7e2380d2
     }
 
     /// <summary>
@@ -525,42 +523,14 @@
     /// </summary>
     public void OnBarcodeInput()
     {
-        // 移除对 _barcodeScanCompletionSource 的检查，因为不再使用
-        // if (_barcodeScanCompletionSource is not { Task.IsCompleted: false }) return;
+        if (_barcodeScanCompletionSource is not { Task.IsCompleted: false }) return;
         var barcode = CurrentBarcode;
         // 移除提示文本
         barcode = barcode.Replace(" (请按回车键确认...)", "").Replace(" (请按回车键继续...)", "");
 
-        if (string.IsNullOrWhiteSpace(barcode))
-        {
-            Log.Warning("用户尝试确认空条码，不执行任何操作。");
-            return;
-        }
-
+        if (string.IsNullOrWhiteSpace(barcode)) return;
         Log.Information("用户通过输入框确认条码：{Barcode}", barcode);
-
-        // 检查皮带设置并尝试启动皮带
-        var beltSettings = _settingsService.LoadSettings<BeltSerialParams>();
-        if (beltSettings.IsEnabled)
-        {
-            Log.Information("皮带已启用，尝试发送启动命令...");
-            var startSuccess = _beltSerialService.StartBelt();
-            if (startSuccess)
-            {
-                Log.Information("皮带启动命令发送成功。");
-            }
-            else
-            {
-                Log.Warning("皮带启动命令发送失败或串口未连接。");
-            }
-        }
-        else
-        {
-            Log.Debug("皮带已禁用，不发送启动命令。");
-        }
-
-        // 移除对 _barcodeScanCompletionSource 的调用
-        // _barcodeScanCompletionSource.SetResult(barcode);
+        _barcodeScanCompletionSource.SetResult(barcode);
     }
 
     private async void OnPackageInfo(PackageInfo package)
@@ -584,14 +554,14 @@
 
             // 暂存原始图像，处理完成后清空
             var originalImage = package.Image;
-            // Flag to skip BenNiao calls later if data is invalid or sorting fails
-            var skipBenNiao = false;
+            // 标记是否需要上传异常数据
+            var uploadAsNoRead = false;
+            // 标记是否跳过后续处理
+            var skipFurtherProcessing = false;
 
             // 检查条码是否为 noread 或空
             var isNoReadOrEmpty = string.IsNullOrWhiteSpace(package.Barcode) ||
                                   string.Equals(package.Barcode, "noread", StringComparison.OrdinalIgnoreCase);
-<<<<<<< HEAD
-=======
             
             // 单号校验结果
             BarcodeValidationResult? validationResult = null;
@@ -614,7 +584,6 @@
                     Log.Information("单号校验通过: {Barcode}, 类型: {Type}", package.Barcode, validationResult.BarcodeType);
                 }
             }
->>>>>>> 7e2380d2
             // 检查数据是否有效 (重量 > 0 且 尺寸 > 0)
             var isInvalidData = package.Weight <= 0 ||
                                 !package.Length.HasValue || package.Length.Value <= 0 ||
@@ -628,89 +597,6 @@
                 // 播放错误音效 (对于 NoRead，如果需要不同音效，可以调整)
                 _ = _audioService.PlayPresetAsync(AudioType.SystemError);
 
-<<<<<<< HEAD
-                // 加载格口规则以获取异常口
-                var segmentCodeRules = _settingsService.LoadSettings<SegmentCodeRules>();
-                var exceptionChute = segmentCodeRules.ExceptionChute;
-                var reason = isNoReadOrEmpty ? "NoRead/空码" : "重量/体积无效";
-
-                // 分配到配置的异常口
-                package.SetChute(exceptionChute);
-                // 设置错误状态
-                package.SetStatus(PackageStatus.Error, reason);
-                Log.Information("包裹 {Barcode} (Index: {Index}) 因 '{Reason}'，预分配到配置的异常口 {ExceptionChute}",
-                    package.Barcode, package.Index, reason, exceptionChute);
-
-                // 如果皮带启用，发送停止命令
-                var beltSettings = _settingsService.LoadSettings<BeltSerialParams>();
-                if (beltSettings.IsEnabled)
-                {
-                    Log.Information("检测到无效数据，且皮带已启用，尝试发送停止命令...");
-                    var stopSuccess = _beltSerialService.StopBelt();
-                    if (stopSuccess)
-                    {
-                        Log.Information("皮带停止命令发送成功。");
-                        // 可以考虑添加通知，提示用户按回车继续
-                        await Application.Current.Dispatcher.InvokeAsync(() =>
-                        {
-                            _notificationService.ShowWarning($"包裹数据无效 ({reason})，皮带已停止。请处理后按回车键继续。");
-                        });
-                    }
-                    else
-                    {
-                        Log.Warning("皮带停止命令发送失败或串口未连接。");
-                    }
-                }
-                else
-                {
-                    Log.Debug("皮带已禁用，不发送停止命令。");
-                }
-
-                // Mark to skip BenNiao interaction
-                skipBenNiao = true;
-
-                // Show notification and update UI immediately for feedback
-                await Application.Current.Dispatcher.InvokeAsync(() =>
-                {
-                    _notificationService.ShowWarning($"包裹 {package.Barcode} 数据无效 ({reason})，已分配到异常口 {exceptionChute}。");
-                    UpdatePackageInfoItems(package); // Update UI to show exception chute and error status
-                });
-            }
-
-            // ****** 开始处理包裹 ******
-            Log.Information("开始处理包裹: {Barcode} (Index: {Index})", package.Barcode, package.Index);
-
-            // 将变量声明移到此处
-            var benNiaoInteractionSuccess = true;
-            var uploadTime = DateTime.MinValue;
-
-            // 1. 分拣服务处理 (Always process, uses chute assigned above if needed)
-            try
-            {
-                _sortService.ProcessPackage(package);
-            }
-            catch (Exception ex)
-            {
-                var errorMsg = $"分拣处理异常: {ex.Message}";
-                Log.Error(ex, "分拣服务处理包裹 {Barcode} 时发生错误", package.Barcode);
-                package.SetStatus(PackageStatus.Error, errorMsg); // Ensure error status
-                benNiaoInteractionSuccess = false; // Mark following steps as potentially problematic
-                if (package.ChuteNumber >= 0) // If not already set to error chute
-                {
-                    package.SetChute(-1); // Ensure it goes to exception chute on sort error
-                }
-
-                skipBenNiao = true; // If sorting fails, definitely skip BenNiao
-            }
-
-            // 2. 笨鸟系统交互 (Only if not skipped due to initial error or sorting error)
-            if (!skipBenNiao)
-            {
-                // 2.a 获取段码
-                string benNiaoErrorMessage;
-                try
-                {
-=======
                 // 分配到配置的异常口
                 package.SetChute(exceptionChute);
                 
@@ -766,138 +652,27 @@
                 try
                 {
                     // 1. 获取段码
->>>>>>> 7e2380d2
                     var preReportData = _preReportService.GetPreReportData();
                     var preReportItem = preReportData?.FirstOrDefault(x => x.WaybillNum == package.Barcode);
 
                     if (preReportItem != null && !string.IsNullOrWhiteSpace(preReportItem.SegmentCode))
                     {
-<<<<<<< HEAD
-                        Log.Information("在预报数据中找到包裹 {Barcode} 的三段码: {SegmentCode}", package.Barcode,
-                            preReportItem.SegmentCode);
-=======
                         Log.Information("在预报数据中找到包裹的三段码: {SegmentCode}。Barcode: {Barcode}, Index: {Index}",
                             preReportItem.SegmentCode, package.Barcode, package.Index);
->>>>>>> 7e2380d2
                         package.SetSegmentCode(preReportItem.SegmentCode);
                     }
                     else
                     {
-<<<<<<< HEAD
-                        Log.Information("预报数据未找到 {Barcode}，尝试实时查询...", package.Barcode);
-                        // var segmentCode = await _benNiaoService.GetRealTimeSegmentCodeAsync(package.Barcode);
-                        var (segmentCode, segmentError) =
-                            await _benNiaoService.GetRealTimeSegmentCodeAsync(package.Barcode);
-                        if (!string.IsNullOrWhiteSpace(segmentCode))
-                        {
-                            Log.Information("通过实时查询获取到包裹 {Barcode} 的三段码: {SegmentCode}", package.Barcode, segmentCode);
-=======
                         Log.Information("预报数据未找到包裹，尝试实时查询... Barcode: {Barcode}, Index: {Index}", package.Barcode, package.Index);
                         var (segmentCode, segmentError) = await _benNiaoService.GetRealTimeSegmentCodeAsync(package.Barcode, cancellationToken);
                         if (!string.IsNullOrWhiteSpace(segmentCode))
                         {
                             Log.Information("通过实时查询获取到包裹的三段码: {SegmentCode}。Barcode: {Barcode}, Index: {Index}",
                                 segmentCode, package.Barcode, package.Index);
->>>>>>> 7e2380d2
                             package.SetSegmentCode(segmentCode);
                         }
                         else
                         {
-<<<<<<< HEAD
-                            // 获取段码失败，标记错误并记录消息
-                            benNiaoInteractionSuccess = false;
-                            benNiaoErrorMessage =
-                                string.IsNullOrWhiteSpace(segmentError) ? "无法获取三段码(未知原因)" : segmentError;
-                            package.SetStatus(PackageStatus.Error, benNiaoErrorMessage);
-                            Log.Warning("无法获取包裹 {Barcode} 的三段码: {Error}", package.Barcode, benNiaoErrorMessage);
-                        }
-                    }
-                }
-                catch (Exception ex)
-                {
-                    // 获取段码过程中发生未预期的异常
-                    benNiaoInteractionSuccess = false;
-                    benNiaoErrorMessage = $"获取段码异常: {ex.Message}";
-                    package.SetStatus(PackageStatus.Error, benNiaoErrorMessage);
-                    Log.Error(ex, "获取包裹 {Barcode} 三段码时发生异常", package.Barcode);
-                }
-
-                // 2.b 上传包裹数据 (仅当获取段码成功时)
-                if (benNiaoInteractionSuccess)
-                {
-                    Log.Information("调用笨鸟 UploadPackageDataAsync for {Barcode}", package.Barcode);
-                    var (dataSuccess, time, dataErrorMessage) = await _benNiaoService.UploadPackageDataAsync(package);
-                    if (!dataSuccess)
-                    {
-                        benNiaoInteractionSuccess = false;
-                        benNiaoErrorMessage =
-                            string.IsNullOrEmpty(dataErrorMessage) ? "数据上传失败(未知原因)" : dataErrorMessage;
-                        package.SetStatus(PackageStatus.Error, benNiaoErrorMessage);
-                        Log.Warning("笨鸟数据上传失败: {Barcode}, Error: {Error}", package.Barcode, benNiaoErrorMessage);
-                    }
-                    else
-                    {
-                        uploadTime = time;
-                        Log.Information("笨鸟数据上传成功: {Barcode}", package.Barcode);
-                        // Only set Success if no error occurred getting segment code or uploading data
-                        if (package.Status != PackageStatus.Error) // Don't overwrite previous error status
-                        {
-                            package.SetStatus(PackageStatus.Success);
-                        }
-                    }
-                }
-
-                // 2.c 启动图片上传 (仅当数据上传成功且有图片时)
-                if (benNiaoInteractionSuccess && originalImage != null)
-                {
-                    Log.Information("准备启动后台图片上传 for {Barcode}", package.Barcode);
-                    try
-                    {
-                        var tempImagePath =
-                            BenNiaoPackageService.SaveImageToTempFileAsync(originalImage, package.Barcode, uploadTime);
-                        if (!string.IsNullOrWhiteSpace(tempImagePath))
-                        {
-                            _ = Task.Run(async () =>
-                            {
-                                try
-                                {
-                                    // await _benNiaoService.UploadImageAsync(package.Barcode, uploadTime, tempImagePath);
-                                    var (imageUploadSuccess, imageUploadError) =
-                                        await _benNiaoService.UploadImageAsync(package.Barcode, uploadTime,
-                                            tempImagePath);
-                                    if (!imageUploadSuccess)
-                                    {
-                                        Log.Warning("后台图片上传失败 for {Barcode}: {Error}. 包裹状态不会更新。", package.Barcode,
-                                            imageUploadError ?? "未知原因");
-                                    }
-                                    else
-                                    {
-                                        Log.Information("后台图片上传成功 for {Barcode}", package.Barcode);
-                                    }
-
-                                    try
-                                    {
-                                        // 尝试删除临时文件，无论上传是否成功
-                                        File.Delete(tempImagePath);
-                                    }
-                                    catch (Exception ex)
-                                    {
-                                        Log.Warning(ex, "删除临时图片文件 {TempImagePath} 失败", tempImagePath);
-                                    }
-                                }
-                                catch (Exception ex)
-                                {
-                                    Log.Error(ex, "后台上传包裹 {Barcode} 的图片任务发生未捕获异常", package.Barcode);
-                                    // 也可以记录这个异常信息，但同样不更新包裹状态
-                                }
-                            });
-                            // Log.Information("已启动包裹 {Barcode} 的图片后台上传", package.Barcode); // 移到后台任务成功后记录?
-                        }
-                        else
-                        {
-                            Log.Warning("保存临时图片失败，无法启动后台图片上传 for {Barcode}", package.Barcode);
-                            // 是否需要标记包裹错误？根据业务决定，目前只记录日志
-=======
                             benNiaoInteractionSuccess = false;
                             benNiaoErrorMessage = string.IsNullOrWhiteSpace(segmentError) ? "无法获取三段码(未知原因)" : segmentError;
                             package.SetStatus(PackageStatus.Error, benNiaoErrorMessage);
@@ -922,47 +697,9 @@
                             uploadTime = time;
                             Log.Information("笨鸟数据上传成功: Barcode: {Barcode}, Index: {Index}", package.Barcode, package.Index);
                             package.SetStatus(PackageStatus.Success); // 初始状态设为成功
->>>>>>> 7e2380d2
                         }
                     }
-                    catch (Exception ex)
-                    {
-                        Log.Error(ex, "保存临时图片或启动图片后台上传任务时发生错误 for {Barcode}", package.Barcode);
-                        // 是否需要标记包裹错误？根据业务决定，目前只记录日志
-                    }
-                }
-<<<<<<< HEAD
-            }
-
-            // 3. 获取格口信息 (Only if BenNiao was attempted and successful)
-            if (!skipBenNiao && benNiaoInteractionSuccess)
-            {
-                try
-                {
-                    var chuteConfig = _settingsService.LoadSettings<SegmentCodeRules>();
-                    var chute = chuteConfig.GetChuteBySpaceSeparatedSegments(package.SegmentCode);
-                    // Only override chute if successfully determined by segment code
-                    if (chute >= 0)
-                    {
-                        package.SetChute(chute);
-                        Log.Information("包裹 {Barcode} 根据三段码分配到格口 {Chute}，段码：{SegmentCode}", package.Barcode, chute,
-                            package.SegmentCode);
-                    }
-                    else
-                    {
-                        // Failed to get chute from segment code, keep whatever _sortService assigned.
-                        // Could potentially set error status here if not already error.
-                        if (package.Status == PackageStatus.Success) // If previously thought successful
-                        {
-                            package.SetStatus(PackageStatus.Error, "无法根据三段码分配格口");
-                        }
-
-                        Log.Warning("包裹 {Barcode} 无法根据三段码 {SegmentCode} 分配格口，将使用分拣服务分配的格口。", package.Barcode,
-                            package.SegmentCode);
-                    }
-                }
-                catch (Exception ex)
-=======
+                }
                 catch (OperationCanceledException)
                 {
                     benNiaoInteractionSuccess = false;
@@ -980,46 +717,9 @@
                 
                 // 3. 根据交互结果分配格口
                 if (benNiaoInteractionSuccess)
->>>>>>> 7e2380d2
-                {
-                    Log.Error(ex, "根据三段码获取格口号时发生错误：{Barcode}, {SegmentCode}", package.Barcode, package.SegmentCode);
-                    if (package.Status == PackageStatus.Success) // If previously thought successful
+                {
+                    try
                     {
-<<<<<<< HEAD
-                        package.SetStatus(PackageStatus.Error, $"格口分配错误: {ex.Message}");
-                    }
-                }
-            }
-
-            // 4. 更新UI显示 - 将所有UI更新放在这里统一处理
-            await Application.Current.Dispatcher.InvokeAsync(() =>
-            {
-                try
-                {
-                    // 更新条码显示
-                    CurrentBarcode = package.Barcode;
-
-                    // 更新包裹信息项显示
-                    UpdatePackageInfoItems(package);
-
-                    // Add to history regardless of status now
-                    PackageHistory.Insert(0, package);
-                    while (PackageHistory.Count > 1000)
-                        PackageHistory.RemoveAt(PackageHistory.Count - 1);
-
-                    // 更新统计信息
-                    UpdateStatistics();
-                }
-                catch (Exception ex)
-                {
-                    Log.Error(ex, "更新UI显示时发生错误");
-                }
-            });
-        }
-        catch (Exception ex)
-        {
-            Log.Error(ex, "处理包裹信息时发生错误");
-=======
                         var chute = segmentCodeRules.GetChuteBySpaceSeparatedSegments(package.SegmentCode);
                         package.SetChute(chute);
                         Log.Information("包裹分配到格口 {Chute}，段码：{SegmentCode}。Barcode: {Barcode}, Index: {Index}",
@@ -1169,7 +869,6 @@
         catch (Exception ex)
         {
             Log.Error(ex, "保存临时图片或启动图片后台上传任务时发生错误 for Barcode: {Barcode}, Index: {Index}", package.Barcode, package.Index);
->>>>>>> 7e2380d2
         }
     }
 
@@ -1218,12 +917,6 @@
 
     private void UpdateStatistics()
     {
-<<<<<<< HEAD
-        var totalPackagesItem = StatisticsItems.FirstOrDefault(static i => i.Label == "总包裹数");
-        var errorCountItem = StatisticsItems.FirstOrDefault(static i => i.Label == "异常数");
-        var efficiencyItem = StatisticsItems.FirstOrDefault(static i => i.Label == "预测效率");
-        var avgProcessingTimeItem = StatisticsItems.FirstOrDefault(static i => i.Label == "平均处理时间");
-=======
         var totalItem = StatisticsItems.FirstOrDefault(static x => x.Label == "总包裹数");
         if (totalItem != null)
         {
@@ -1232,72 +925,86 @@
             totalItem.Value = totalCount.ToString();
             totalItem.Description = $"累计处理 {totalCount} 个包裹";
         }
->>>>>>> 7e2380d2
-
-        if (totalPackagesItem == null || errorCountItem == null || efficiencyItem == null ||
-            avgProcessingTimeItem == null)
-        {
-<<<<<<< HEAD
-            Log.Warning("一个或多个统计项未找到，无法更新统计信息。");
-            return;
-=======
+
+        var errorItem = StatisticsItems.FirstOrDefault(static x => x.Label == "异常数");
+        if (errorItem != null)
+        {
             // 根据包裹状态统计异常数量（Error或NoRead状态的包裹）
             var errorCount = PackageHistory.Count(p => 
                 p.Status == PackageStatus.Error || p.Status == PackageStatus.NoRead);
             errorItem.Value = errorCount.ToString();
             errorItem.Description = $"共有 {errorCount} 个异常包裹（包括错误和NoRead）";
->>>>>>> 7e2380d2
-        }
-
-        var history = PackageHistory.ToList(); // 创建副本以进行线程安全的迭代
-        var totalCount = history.Count;
-
-        // 更新总包裹数
-        totalPackagesItem.Value = totalCount.ToString();
-
-        // 更新异常数
-        var errorCount = history.Count(p => p.Status == PackageStatus.Error);
-        errorCountItem.Value = errorCount.ToString();
-
-        // 更新平均处理时间
-        if (totalCount > 0)
-        {
-            var avgProcessingTime = history.Average(p => p.ProcessingTime);
-            avgProcessingTimeItem.Value = avgProcessingTime.ToString("F0"); // 保留0位小数
-        }
-        else
-        {
-            avgProcessingTimeItem.Value = "0";
-        }
-
-        // 更新预测效率
-        if (_firstPackageTime == null && totalCount > 0)
-        {
-            // 如果是第一个包裹，记录时间
-            _firstPackageTime = DateTime.Now;
-        }
-
-        if (_firstPackageTime.HasValue && totalCount > 0)
-        {
-            var elapsedTime = DateTime.Now - _firstPackageTime.Value;
-            // 防止过短时间导致除零或效率过高
-            if (elapsedTime.TotalSeconds >= 1)
-            {
-                var efficiency = totalCount / elapsedTime.TotalHours;
-                efficiencyItem.Value = efficiency.ToString("F0"); // 保留0位小数
+        }
+
+        var efficiencyItem = StatisticsItems.FirstOrDefault(static x => x.Label == "预测效率");
+        if (efficiencyItem != null)
+        {
+            // 获取最近的非noread包裹记录（最多取最近20个包裹）
+            var recentPackages = PackageHistory
+                .Where(p => !string.Equals(p.Barcode, "noread", StringComparison.OrdinalIgnoreCase))
+                .Take(20)
+                .ToList();
+            if (recentPackages.Count >= 2)
+            {
+                // 计算最早和最新包裹的时间差（分钟）
+                var timeSpan = recentPackages[0].CreateTime - recentPackages[^1].CreateTime;
+                var minutes = timeSpan.TotalMinutes;
+
+                if (minutes > 0)
+                {
+                    // 计算每分钟处理的包裹数
+                    var packagesPerMinute = recentPackages.Count / minutes;
+                    // 预测每小时处理量
+                    var hourlyRate = (int)(packagesPerMinute * 60);
+
+                    efficiencyItem.Value = hourlyRate.ToString();
+                    efficiencyItem.Description = $"基于最近{recentPackages.Count}个包裹预测";
+                }
+                else
+                {
+                    efficiencyItem.Value = "0";
+                    efficiencyItem.Description = "等待更多数据";
+                }
             }
             else
             {
-                // 时间太短，暂时显示为0或其他合适的值
                 efficiencyItem.Value = "0";
-            }
-        }
-        else
-        {
-<<<<<<< HEAD
-            efficiencyItem.Value = "0";
-        }
-=======
+                efficiencyItem.Description = "等待更多数据";
+            }
+        }
+
+        var avgTimeItem = StatisticsItems.FirstOrDefault(static x => x.Label == "平均处理时间");
+        if (avgTimeItem == null) return;
+
+        {
+            // 获取最近的非noread包裹记录
+            var recentPackages = PackageHistory
+                .Where(p => !string.Equals(p.Barcode, "noread", StringComparison.OrdinalIgnoreCase))
+                .Take(100)
+                .ToList();
+
+            if (recentPackages.Count != 0)
+            {
+                var avgTime = recentPackages.Average(static p => p.ProcessingTime);
+                avgTimeItem.Value = avgTime.ToString("F0");
+                avgTimeItem.Description = $"最近{recentPackages.Count}个有效包裹平均耗时";
+            }
+            else
+            {
+                avgTimeItem.Value = "0";
+                avgTimeItem.Description = "暂无有效处理数据";
+            }
+        }
+    }
+
+    private static PackageInfo MergePackageInfos(IList<PackageInfo> buffer)
+    {
+        if (!buffer.Any()) throw new ArgumentException("Buffer cannot be empty.", nameof(buffer));
+
+        var mergedPackage = buffer[0]; // 使用第一个包裹作为基础
+
+        for (var i = 1; i < buffer.Count; i++)
+        {
             var currentPackage = buffer[i];
 
             // 合并条码：优先使用非空且不是 "noread" 的条码
@@ -1375,22 +1082,13 @@
             mergedPackage.Barcode);
 
         return mergedPackage;
->>>>>>> 7e2380d2
-    }
-
-    private void Dispose(bool disposing)
+    }
+
+    protected virtual void Dispose(bool disposing)
     {
         if (_disposed) return;
 
         if (disposing)
-<<<<<<< HEAD
-        {
-            // Dispose managed resources
-            _subscriptions.ForEach(s => s.Dispose());
-            _barcodeSubscription?.Dispose();
-            _timer.Stop();
-        }
-=======
             try
             {
                 // 停止定时器（UI线程操作）
@@ -1431,9 +1129,7 @@
             {
                 Log.Error(ex, "释放资源时发生错误");
             }
->>>>>>> 7e2380d2
-
-        // Dispose unmanaged resources
+
         _disposed = true;
     }
 }